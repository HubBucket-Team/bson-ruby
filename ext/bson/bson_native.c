/*
 * Copyright (C) 2009-2016 MongoDB Inc.
 *
 * Licensed under the Apache License, Version 2.0 (the "License");
 * you may not use this file except in compliance with the License.
 * You may obtain a copy of the License at
 *
 *   http://www.apache.org/licenses/LICENSE-2.0
 *
 * Unless required by applicable law or agreed to in writing, software
 * distributed under the License is distributed on an "AS IS" BASIS,
 * WITHOUT WARRANTIES OR CONDITIONS OF ANY KIND, either express or implied.
 * See the License for the specific language governing permissions and
 * limitations under the License.
 */
#include <ruby.h>
#include <ruby/encoding.h>
#include <stdbool.h>
#include <time.h>
#include <unistd.h>
#include "native-endian.h"

#define BSON_BYTE_BUFFER_SIZE 1024

#ifndef HOST_NAME_HASH_MAX
#define HOST_NAME_HASH_MAX 256
#endif

#define BSON_TYPE_DOUBLE 1
#define BSON_TYPE_STRING 2
#define BSON_TYPE_OBJECT 3
#define BSON_TYPE_ARRAY 4
#define BSON_TYPE_INT32 16
#define BSON_TYPE_INT64 18
#define BSON_TYPE_BOOLEAN 8

typedef struct {
  size_t size;
  size_t write_position;
  size_t read_position;
  char   buffer[BSON_BYTE_BUFFER_SIZE];
  char   *b_ptr;
} byte_buffer_t;

#define READ_PTR(byte_buffer_ptr) \
  (byte_buffer_ptr->b_ptr + byte_buffer_ptr->read_position)

#define READ_SIZE(byte_buffer_ptr) \
  (byte_buffer_ptr->write_position - byte_buffer_ptr->read_position)

#define WRITE_PTR(byte_buffer_ptr) \
  (byte_buffer_ptr->b_ptr + byte_buffer_ptr->write_position)

#define ENSURE_BSON_WRITE(buffer_ptr, length) \
  { if (buffer_ptr->write_position + length > buffer_ptr->size) rb_bson_expand_buffer(buffer_ptr, length); }

#define ENSURE_BSON_READ(buffer_ptr, length) \
  { if (buffer_ptr->read_position + length > buffer_ptr->write_position) \
    rb_raise(rb_eRangeError, "Attempted to read %zu bytes, but only %zu bytes remain", (size_t)length, READ_SIZE(buffer_ptr)); }

static VALUE rb_bson_byte_buffer_allocate(VALUE klass);
static VALUE rb_bson_byte_buffer_initialize(int argc, VALUE *argv, VALUE self);
static VALUE rb_bson_byte_buffer_length(VALUE self);
static VALUE rb_bson_byte_buffer_get_byte(VALUE self);
static VALUE rb_bson_byte_buffer_get_bytes(VALUE self, VALUE i);
static VALUE rb_bson_byte_buffer_get_cstring(VALUE self);
static VALUE rb_bson_byte_buffer_get_decimal128_bytes(VALUE self);
static VALUE rb_bson_byte_buffer_get_double(VALUE self);
static VALUE rb_bson_byte_buffer_get_int32(VALUE self);
static VALUE rb_bson_byte_buffer_get_int64(VALUE self);
static VALUE rb_bson_byte_buffer_get_string(VALUE self);
static VALUE rb_bson_byte_buffer_get_hash(VALUE self);
static VALUE rb_bson_byte_buffer_get_array(VALUE self);
static VALUE rb_bson_byte_buffer_put_byte(VALUE self, VALUE byte);
static VALUE rb_bson_byte_buffer_put_bytes(VALUE self, VALUE bytes);
static VALUE rb_bson_byte_buffer_put_bson_partial_string(VALUE self, char *str, int32_t length);
static VALUE rb_bson_byte_buffer_put_cstring(VALUE self, VALUE string);
static VALUE rb_bson_byte_buffer_put_decimal128(VALUE self, VALUE low, VALUE high);
static VALUE rb_bson_byte_buffer_put_double(VALUE self, VALUE f);
static VALUE rb_bson_byte_buffer_put_int32(VALUE self, VALUE i);
static VALUE rb_bson_byte_buffer_put_int64(VALUE self, VALUE i);
static VALUE rb_bson_byte_buffer_put_bson_string(VALUE self, char *str, int32_t length);
static VALUE rb_bson_byte_buffer_put_string(VALUE self, VALUE string);
<<<<<<< HEAD
static VALUE rb_bson_byte_buffer_put_symbol(VALUE self, VALUE symbol);
=======
static VALUE rb_bson_byte_buffer_put_hash(VALUE self, VALUE hash, VALUE validating_keys);
static VALUE rb_bson_byte_buffer_put_array(VALUE self, VALUE array, VALUE validating_keys);
>>>>>>> e11e6041
static VALUE rb_bson_byte_buffer_read_position(VALUE self);
static VALUE rb_bson_byte_buffer_replace_int32(VALUE self, VALUE index, VALUE i);
static VALUE rb_bson_byte_buffer_rewind(VALUE self);
static VALUE rb_bson_byte_buffer_write_position(VALUE self);
static VALUE rb_bson_byte_buffer_to_s(VALUE self);
static VALUE rb_bson_object_id_generator_next(int argc, VALUE* args, VALUE self);

static size_t rb_bson_byte_buffer_memsize(const void *ptr);
static void rb_bson_byte_buffer_free(void *ptr);
static void rb_bson_expand_buffer(byte_buffer_t* buffer_ptr, size_t length);
static void rb_bson_generate_machine_id(VALUE rb_md5_class, char *rb_bson_machine_id);
static bool rb_bson_utf8_validate(const char *utf8, size_t utf8_len, bool allow_null);

static const rb_data_type_t rb_byte_buffer_data_type = {
  "bson/byte_buffer",
  { NULL, rb_bson_byte_buffer_free, rb_bson_byte_buffer_memsize }
};

static uint8_t pvt_get_type_byte(byte_buffer_t *b);
static VALUE pvt_get_int32(byte_buffer_t *b);
static VALUE pvt_get_int64(byte_buffer_t *b);
static VALUE pvt_get_double(byte_buffer_t *b);
static VALUE pvt_get_string(byte_buffer_t *b);
static VALUE pvt_get_boolean(byte_buffer_t *b);


static VALUE pvt_read_field(byte_buffer_t *b, VALUE rb_buffer, uint8_t type);
static void pvt_replace_int32(byte_buffer_t *b, int32_t position, int32_t newval);
static void pvt_skip_cstring(byte_buffer_t *b);
static void pvt_validate_length(byte_buffer_t *b);


static void pvt_put_field(byte_buffer_t *b, VALUE rb_buffer, VALUE val, VALUE validating_keys);
static void pvt_put_byte(byte_buffer_t *b, const char byte);
static void pvt_put_int32(byte_buffer_t *b, const int32_t i32);
static void pvt_put_int64(byte_buffer_t *b, const int64_t i);
static void pvt_put_double(byte_buffer_t *b, double f);
static void pvt_put_cstring(byte_buffer_t *b, VALUE string);
static void pvt_put_bson_key(byte_buffer_t *b, VALUE string, VALUE validating_keys);

/**
 * Holds the machine id hash for object id generation.
 */
static char rb_bson_machine_id_hash[HOST_NAME_HASH_MAX];

/**
 * The counter for incrementing object ids.
 */
static uint32_t rb_bson_object_id_counter;


static VALUE rb_bson_registry;

static VALUE rb_bson_illegal_key;
/**
 * Initialize the bson_native extension.
 */
void Init_bson_native()
{
  char rb_bson_machine_id[256];

  VALUE rb_bson_module = rb_define_module("BSON");
  VALUE rb_byte_buffer_class = rb_define_class_under(rb_bson_module, "ByteBuffer", rb_cObject);
  VALUE rb_bson_object_id_class = rb_const_get(rb_bson_module, rb_intern("ObjectId"));
  VALUE rb_bson_object_id_generator_class = rb_const_get(rb_bson_object_id_class, rb_intern("Generator"));
  VALUE rb_digest_class = rb_const_get(rb_cObject, rb_intern("Digest"));
  VALUE rb_md5_class = rb_const_get(rb_digest_class, rb_intern("MD5"));

  rb_bson_illegal_key = rb_const_get(rb_const_get(rb_bson_module, rb_intern("String")),rb_intern("IllegalKey"));

  rb_define_alloc_func(rb_byte_buffer_class, rb_bson_byte_buffer_allocate);
  rb_define_method(rb_byte_buffer_class, "initialize", rb_bson_byte_buffer_initialize, -1);
  rb_define_method(rb_byte_buffer_class, "length", rb_bson_byte_buffer_length, 0);
  rb_define_method(rb_byte_buffer_class, "get_byte", rb_bson_byte_buffer_get_byte, 0);
  rb_define_method(rb_byte_buffer_class, "get_bytes", rb_bson_byte_buffer_get_bytes, 1);
  rb_define_method(rb_byte_buffer_class, "get_cstring", rb_bson_byte_buffer_get_cstring, 0);
  rb_define_method(rb_byte_buffer_class, "get_decimal128_bytes", rb_bson_byte_buffer_get_decimal128_bytes, 0);
  rb_define_method(rb_byte_buffer_class, "get_double", rb_bson_byte_buffer_get_double, 0);
  rb_define_method(rb_byte_buffer_class, "get_hash", rb_bson_byte_buffer_get_hash, 0);
  rb_define_method(rb_byte_buffer_class, "get_array", rb_bson_byte_buffer_get_array, 0);

  rb_define_method(rb_byte_buffer_class, "get_int32", rb_bson_byte_buffer_get_int32, 0);
  rb_define_method(rb_byte_buffer_class, "get_int64", rb_bson_byte_buffer_get_int64, 0);
  rb_define_method(rb_byte_buffer_class, "get_string", rb_bson_byte_buffer_get_string, 0);
  rb_define_method(rb_byte_buffer_class, "put_byte", rb_bson_byte_buffer_put_byte, 1);
  rb_define_method(rb_byte_buffer_class, "put_bytes", rb_bson_byte_buffer_put_bytes, 1);
  rb_define_method(rb_byte_buffer_class, "put_cstring", rb_bson_byte_buffer_put_cstring, 1);
  rb_define_method(rb_byte_buffer_class, "put_decimal128", rb_bson_byte_buffer_put_decimal128, 2);
  rb_define_method(rb_byte_buffer_class, "put_double", rb_bson_byte_buffer_put_double, 1);
  rb_define_method(rb_byte_buffer_class, "put_int32", rb_bson_byte_buffer_put_int32, 1);
  rb_define_method(rb_byte_buffer_class, "put_int64", rb_bson_byte_buffer_put_int64, 1);
  rb_define_method(rb_byte_buffer_class, "put_string", rb_bson_byte_buffer_put_string, 1);
  rb_define_method(rb_byte_buffer_class, "put_symbol", rb_bson_byte_buffer_put_symbol, 1);
  rb_define_method(rb_byte_buffer_class, "read_position", rb_bson_byte_buffer_read_position, 0);
  rb_define_method(rb_byte_buffer_class, "replace_int32", rb_bson_byte_buffer_replace_int32, 2);
  rb_define_method(rb_byte_buffer_class, "rewind!", rb_bson_byte_buffer_rewind, 0);
  rb_define_method(rb_byte_buffer_class, "write_position", rb_bson_byte_buffer_write_position, 0);
  rb_define_method(rb_byte_buffer_class, "to_s", rb_bson_byte_buffer_to_s, 0);
  rb_define_method(rb_bson_object_id_generator_class, "next_object_id", rb_bson_object_id_generator_next, -1);

  rb_define_method(rb_byte_buffer_class, "put_hash", rb_bson_byte_buffer_put_hash, 2);
  rb_define_method(rb_byte_buffer_class, "put_array", rb_bson_byte_buffer_put_array, 2);

  // Get the object id machine id and hash it.
  rb_require("digest/md5");
  gethostname(rb_bson_machine_id, sizeof(rb_bson_machine_id));
  rb_bson_machine_id[255] = '\0';
  rb_bson_generate_machine_id(rb_md5_class, rb_bson_machine_id);

  // Set the object id counter to a random number
  rb_bson_object_id_counter = FIX2INT(rb_funcall(rb_mKernel, rb_intern("rand"), 1, INT2FIX(0x1000000)));

  rb_bson_registry = rb_const_get(rb_bson_module, rb_intern("Registry"));
}

void rb_bson_generate_machine_id(VALUE rb_md5_class, char *rb_bson_machine_id)
{
  VALUE digest = rb_funcall(rb_md5_class, rb_intern("digest"), 1, rb_str_new2(rb_bson_machine_id));
  memcpy(rb_bson_machine_id_hash, RSTRING_PTR(digest), RSTRING_LEN(digest));
}

/**
 * Allocates a bson byte buffer that wraps a byte_buffer_t.
 */
VALUE rb_bson_byte_buffer_allocate(VALUE klass)
{
  byte_buffer_t *b;
  VALUE obj = TypedData_Make_Struct(klass, byte_buffer_t, &rb_byte_buffer_data_type, b);
  b->b_ptr = b->buffer;
  b->size = BSON_BYTE_BUFFER_SIZE;
  return obj;
}

/**
 * Initialize a byte buffer.
 */
VALUE rb_bson_byte_buffer_initialize(int argc, VALUE *argv, VALUE self)
{
  VALUE bytes;
  rb_scan_args(argc, argv, "01", &bytes);

  if (!NIL_P(bytes)) {
    rb_bson_byte_buffer_put_bytes(self, bytes);
  }

  return self;
}

static int fits_int32(int64_t i64){
  return i64 >= INT32_MIN && i64 <= INT32_MAX;
}

/* write the byte denoting the BSON type for the passed object*/
void pvt_put_type_byte(byte_buffer_t *b, VALUE val){
  switch(TYPE(val)){
    case T_BIGNUM:
    case T_FIXNUM:
      if(fits_int32(NUM2LL(val))){
        pvt_put_byte(b, BSON_TYPE_INT32);
      }else{
        pvt_put_byte(b, BSON_TYPE_INT64);
      }
      break;
    case T_STRING:
      pvt_put_byte(b, BSON_TYPE_STRING);
      break;
    case T_ARRAY:
      pvt_put_byte(b, BSON_TYPE_ARRAY);
      break;
    case T_TRUE:
    case T_FALSE:
      pvt_put_byte(b, BSON_TYPE_BOOLEAN);
      break;
    case T_HASH:
      pvt_put_byte(b, BSON_TYPE_OBJECT);
      break;
    case T_FLOAT:
      pvt_put_byte(b, BSON_TYPE_DOUBLE);
      break;
    default:{
      VALUE type = rb_funcall(val, rb_intern("bson_type"),0);
      pvt_put_byte(b, *RSTRING_PTR(type));
      break;
    }
  }
}

void pvt_put_field(byte_buffer_t *b, VALUE rb_buffer, VALUE val, VALUE validating_keys){
  switch(TYPE(val)){
    case T_BIGNUM:
    case T_FIXNUM:{
      int64_t i64= NUM2LL(val);
      if(fits_int32(i64)){
        pvt_put_int32(b, (int32_t)i64);
      }else{
        pvt_put_int64(b, i64);
      }
      break;
    }
    case T_FLOAT:
      pvt_put_double(b, NUM2DBL(val));
      break;
    case T_ARRAY:
      rb_bson_byte_buffer_put_array(rb_buffer, val, validating_keys);
      break;
    case T_TRUE:
      pvt_put_byte(b, 1);
      break;
    case T_FALSE:
      pvt_put_byte(b, 0);
      break;
    case T_HASH:
      rb_bson_byte_buffer_put_hash(rb_buffer, val, validating_keys);
      break;
    default:{
      rb_funcall(val, rb_intern("to_bson"), 2, rb_buffer, validating_keys);
      break;
    }
  }
}

typedef struct{
  byte_buffer_t *b;
  VALUE buffer;
  VALUE validating_keys;
} put_hash_context;

static int put_hash_callback(VALUE key, VALUE val, VALUE context){
  VALUE buffer = ((put_hash_context*)context)->buffer;
  VALUE validating_keys = ((put_hash_context*)context)->validating_keys;
  byte_buffer_t *b = ((put_hash_context*)context)->b;

  pvt_put_type_byte(b, val);

  switch(TYPE(key)){
    case T_STRING:
      pvt_put_bson_key(b, key, validating_keys);
      break;
    case T_SYMBOL:
      pvt_put_bson_key(b, rb_sym_to_s(key), validating_keys);
      break;
    default:
      rb_bson_byte_buffer_put_cstring(buffer, rb_funcall(key, rb_intern("to_bson_key"), 1, validating_keys));
  }

  pvt_put_field(b, buffer, val, validating_keys);
  return ST_CONTINUE;
}

/**
 * serializes a hash into the byte buffer
 */
VALUE rb_bson_byte_buffer_put_hash(VALUE self, VALUE hash, VALUE validating_keys){
  byte_buffer_t *b = NULL;
  put_hash_context context = {0};
  size_t position = 0;
  size_t new_position = 0;
  int32_t new_length = 0;

  TypedData_Get_Struct(self, byte_buffer_t, &rb_byte_buffer_data_type, b);
  Check_Type(hash, T_HASH);

  position = READ_SIZE(b);

  /* insert length placeholder */
  pvt_put_int32(b, 0);
  context.buffer = self;
  context.validating_keys = validating_keys;
  context.b = b;

  rb_hash_foreach(hash, put_hash_callback, (VALUE)&context);
  pvt_put_byte(b, 0);

  /* update length placeholder with actual value */
  new_position = READ_SIZE(b);
  new_length = new_position - position;
  pvt_replace_int32(b, position, new_length);

  return self;
}

static const char *index_strings[] = {
   "0",   "1",   "2",   "3",   "4",   "5",   "6",   "7",   "8",   "9",   "10",
   "11",  "12",  "13",  "14",  "15",  "16",  "17",  "18",  "19",  "20",  "21",
   "22",  "23",  "24",  "25",  "26",  "27",  "28",  "29",  "30",  "31",  "32",
   "33",  "34",  "35",  "36",  "37",  "38",  "39",  "40",  "41",  "42",  "43",
   "44",  "45",  "46",  "47",  "48",  "49",  "50",  "51",  "52",  "53",  "54",
   "55",  "56",  "57",  "58",  "59",  "60",  "61",  "62",  "63",  "64",  "65",
   "66",  "67",  "68",  "69",  "70",  "71",  "72",  "73",  "74",  "75",  "76",
   "77",  "78",  "79",  "80",  "81",  "82",  "83",  "84",  "85",  "86",  "87",
   "88",  "89",  "90",  "91",  "92",  "93",  "94",  "95",  "96",  "97",  "98",
   "99",  "100", "101", "102", "103", "104", "105", "106", "107", "108", "109",
   "110", "111", "112", "113", "114", "115", "116", "117", "118", "119", "120",
   "121", "122", "123", "124", "125", "126", "127", "128", "129", "130", "131",
   "132", "133", "134", "135", "136", "137", "138", "139", "140", "141", "142",
   "143", "144", "145", "146", "147", "148", "149", "150", "151", "152", "153",
   "154", "155", "156", "157", "158", "159", "160", "161", "162", "163", "164",
   "165", "166", "167", "168", "169", "170", "171", "172", "173", "174", "175",
   "176", "177", "178", "179", "180", "181", "182", "183", "184", "185", "186",
   "187", "188", "189", "190", "191", "192", "193", "194", "195", "196", "197",
   "198", "199", "200", "201", "202", "203", "204", "205", "206", "207", "208",
   "209", "210", "211", "212", "213", "214", "215", "216", "217", "218", "219",
   "220", "221", "222", "223", "224", "225", "226", "227", "228", "229", "230",
   "231", "232", "233", "234", "235", "236", "237", "238", "239", "240", "241",
   "242", "243", "244", "245", "246", "247", "248", "249", "250", "251", "252",
   "253", "254", "255", "256", "257", "258", "259", "260", "261", "262", "263",
   "264", "265", "266", "267", "268", "269", "270", "271", "272", "273", "274",
   "275", "276", "277", "278", "279", "280", "281", "282", "283", "284", "285",
   "286", "287", "288", "289", "290", "291", "292", "293", "294", "295", "296",
   "297", "298", "299", "300", "301", "302", "303", "304", "305", "306", "307",
   "308", "309", "310", "311", "312", "313", "314", "315", "316", "317", "318",
   "319", "320", "321", "322", "323", "324", "325", "326", "327", "328", "329",
   "330", "331", "332", "333", "334", "335", "336", "337", "338", "339", "340",
   "341", "342", "343", "344", "345", "346", "347", "348", "349", "350", "351",
   "352", "353", "354", "355", "356", "357", "358", "359", "360", "361", "362",
   "363", "364", "365", "366", "367", "368", "369", "370", "371", "372", "373",
   "374", "375", "376", "377", "378", "379", "380", "381", "382", "383", "384",
   "385", "386", "387", "388", "389", "390", "391", "392", "393", "394", "395",
   "396", "397", "398", "399", "400", "401", "402", "403", "404", "405", "406",
   "407", "408", "409", "410", "411", "412", "413", "414", "415", "416", "417",
   "418", "419", "420", "421", "422", "423", "424", "425", "426", "427", "428",
   "429", "430", "431", "432", "433", "434", "435", "436", "437", "438", "439",
   "440", "441", "442", "443", "444", "445", "446", "447", "448", "449", "450",
   "451", "452", "453", "454", "455", "456", "457", "458", "459", "460", "461",
   "462", "463", "464", "465", "466", "467", "468", "469", "470", "471", "472",
   "473", "474", "475", "476", "477", "478", "479", "480", "481", "482", "483",
   "484", "485", "486", "487", "488", "489", "490", "491", "492", "493", "494",
   "495", "496", "497", "498", "499", "500", "501", "502", "503", "504", "505",
   "506", "507", "508", "509", "510", "511", "512", "513", "514", "515", "516",
   "517", "518", "519", "520", "521", "522", "523", "524", "525", "526", "527",
   "528", "529", "530", "531", "532", "533", "534", "535", "536", "537", "538",
   "539", "540", "541", "542", "543", "544", "545", "546", "547", "548", "549",
   "550", "551", "552", "553", "554", "555", "556", "557", "558", "559", "560",
   "561", "562", "563", "564", "565", "566", "567", "568", "569", "570", "571",
   "572", "573", "574", "575", "576", "577", "578", "579", "580", "581", "582",
   "583", "584", "585", "586", "587", "588", "589", "590", "591", "592", "593",
   "594", "595", "596", "597", "598", "599", "600", "601", "602", "603", "604",
   "605", "606", "607", "608", "609", "610", "611", "612", "613", "614", "615",
   "616", "617", "618", "619", "620", "621", "622", "623", "624", "625", "626",
   "627", "628", "629", "630", "631", "632", "633", "634", "635", "636", "637",
   "638", "639", "640", "641", "642", "643", "644", "645", "646", "647", "648",
   "649", "650", "651", "652", "653", "654", "655", "656", "657", "658", "659",
   "660", "661", "662", "663", "664", "665", "666", "667", "668", "669", "670",
   "671", "672", "673", "674", "675", "676", "677", "678", "679", "680", "681",
   "682", "683", "684", "685", "686", "687", "688", "689", "690", "691", "692",
   "693", "694", "695", "696", "697", "698", "699", "700", "701", "702", "703",
   "704", "705", "706", "707", "708", "709", "710", "711", "712", "713", "714",
   "715", "716", "717", "718", "719", "720", "721", "722", "723", "724", "725",
   "726", "727", "728", "729", "730", "731", "732", "733", "734", "735", "736",
   "737", "738", "739", "740", "741", "742", "743", "744", "745", "746", "747",
   "748", "749", "750", "751", "752", "753", "754", "755", "756", "757", "758",
   "759", "760", "761", "762", "763", "764", "765", "766", "767", "768", "769",
   "770", "771", "772", "773", "774", "775", "776", "777", "778", "779", "780",
   "781", "782", "783", "784", "785", "786", "787", "788", "789", "790", "791",
   "792", "793", "794", "795", "796", "797", "798", "799", "800", "801", "802",
   "803", "804", "805", "806", "807", "808", "809", "810", "811", "812", "813",
   "814", "815", "816", "817", "818", "819", "820", "821", "822", "823", "824",
   "825", "826", "827", "828", "829", "830", "831", "832", "833", "834", "835",
   "836", "837", "838", "839", "840", "841", "842", "843", "844", "845", "846",
   "847", "848", "849", "850", "851", "852", "853", "854", "855", "856", "857",
   "858", "859", "860", "861", "862", "863", "864", "865", "866", "867", "868",
   "869", "870", "871", "872", "873", "874", "875", "876", "877", "878", "879",
   "880", "881", "882", "883", "884", "885", "886", "887", "888", "889", "890",
   "891", "892", "893", "894", "895", "896", "897", "898", "899", "900", "901",
   "902", "903", "904", "905", "906", "907", "908", "909", "910", "911", "912",
   "913", "914", "915", "916", "917", "918", "919", "920", "921", "922", "923",
   "924", "925", "926", "927", "928", "929", "930", "931", "932", "933", "934",
   "935", "936", "937", "938", "939", "940", "941", "942", "943", "944", "945",
   "946", "947", "948", "949", "950", "951", "952", "953", "954", "955", "956",
   "957", "958", "959", "960", "961", "962", "963", "964", "965", "966", "967",
   "968", "969", "970", "971", "972", "973", "974", "975", "976", "977", "978",
   "979", "980", "981", "982", "983", "984", "985", "986", "987", "988", "989",
   "990", "991", "992", "993", "994", "995", "996", "997", "998", "999"};

/**
 * Writes an array index to the byte buffer.
 */
void pvt_put_array_index(byte_buffer_t *b, int32_t index)
{
  char buffer[16];
  const char *c_str = NULL;
  size_t length;

  if (index < 1000) {
    c_str = index_strings[index];
  } else {
    c_str = buffer;
    snprintf(buffer, sizeof(buffer), "%d", index);
  }
  length = strlen(c_str) + 1;
  ENSURE_BSON_WRITE(b, length);
  memcpy(WRITE_PTR(b), c_str, length);
  b->write_position += length;
}

/**
 * serializes an array into the byte buffer
 */
VALUE rb_bson_byte_buffer_put_array(VALUE self, VALUE array, VALUE validating_keys){
  byte_buffer_t *b = NULL;
  size_t new_position = 0;
  int32_t new_length = 0;
  size_t position = 0;
  VALUE *array_element = NULL;
  TypedData_Get_Struct(self, byte_buffer_t, &rb_byte_buffer_data_type, b);
  Check_Type(array, T_ARRAY);

  position = READ_SIZE(b);
  /* insert length placeholder */
  pvt_put_int32(b, 0);

  array_element = RARRAY_PTR(array);

  for(int32_t index=0; index < RARRAY_LEN(array); index++, array_element++){
    pvt_put_type_byte(b, *array_element);
    pvt_put_array_index(b,index);
    pvt_put_field(b, self, *array_element, validating_keys);
  }
  pvt_put_byte(b, 0);

  /* update length placeholder */
  new_position = READ_SIZE(b);
  new_length = new_position - position;
  pvt_replace_int32(b, position, new_length);

  return self;
}

/**
 * Get the length of the buffer.
 */
VALUE rb_bson_byte_buffer_length(VALUE self)
{
  byte_buffer_t *b;
  TypedData_Get_Struct(self, byte_buffer_t, &rb_byte_buffer_data_type, b);
  return UINT2NUM(READ_SIZE(b));
}

/**
 * Get a single byte from the buffer.
 */
VALUE rb_bson_byte_buffer_get_byte(VALUE self)
{
  byte_buffer_t *b;
  VALUE byte;

  TypedData_Get_Struct(self, byte_buffer_t, &rb_byte_buffer_data_type, b);
  ENSURE_BSON_READ(b, 1);
  byte = rb_str_new(READ_PTR(b), 1);
  b->read_position += 1;
  return byte;
}

uint8_t pvt_get_type_byte(byte_buffer_t *b){
  int8_t byte;
  ENSURE_BSON_READ(b, 1);
  byte = *READ_PTR(b);
  b->read_position += 1;
  return (uint8_t)byte;
}

/**
 * Get bytes from the buffer.
 */
VALUE rb_bson_byte_buffer_get_bytes(VALUE self, VALUE i)
{
  byte_buffer_t *b;
  VALUE bytes;
  const uint32_t length = FIX2LONG(i);

  TypedData_Get_Struct(self, byte_buffer_t, &rb_byte_buffer_data_type, b);
  ENSURE_BSON_READ(b, length);
  bytes = rb_str_new(READ_PTR(b), length);
  b->read_position += length;
  return bytes;
}

VALUE pvt_get_boolean(byte_buffer_t *b){
  VALUE result = Qnil;
  ENSURE_BSON_READ(b, 1);
  result = *READ_PTR(b) == 1 ? Qtrue: Qfalse;
  b->read_position += 1;
  return result;
}

/**
 * Get a cstring from the buffer.
 */
VALUE rb_bson_byte_buffer_get_cstring(VALUE self)
{
  byte_buffer_t *b;
  VALUE string;
  int length;

  TypedData_Get_Struct(self, byte_buffer_t, &rb_byte_buffer_data_type, b);
  length = (int)strlen(READ_PTR(b));
  ENSURE_BSON_READ(b, length);
  string = rb_enc_str_new(READ_PTR(b), length, rb_utf8_encoding());
  b->read_position += length + 1;
  return string;
}

/**
 * Reads but does not return a cstring from the buffer.
 */
void pvt_skip_cstring(byte_buffer_t *b)
{
  int length;
  length = (int)strlen(READ_PTR(b));
  ENSURE_BSON_READ(b, length);
  b->read_position += length + 1;
}

/**
 * Get the 16 bytes representing the decimal128 from the buffer.
 */
VALUE rb_bson_byte_buffer_get_decimal128_bytes(VALUE self)
{
  byte_buffer_t *b;
  VALUE bytes;

  TypedData_Get_Struct(self, byte_buffer_t, &rb_byte_buffer_data_type, b);
  ENSURE_BSON_READ(b, 16);
  bytes = rb_str_new(READ_PTR(b), 16);
  b->read_position += 16;
  return bytes;
}

/**
 * Get a double from the buffer.
 */
VALUE rb_bson_byte_buffer_get_double(VALUE self)
{
  byte_buffer_t *b;

  TypedData_Get_Struct(self, byte_buffer_t, &rb_byte_buffer_data_type, b);
  return pvt_get_double(b);
}

VALUE pvt_get_double(byte_buffer_t *b)
{
  double d;

  ENSURE_BSON_READ(b, 8);
  memcpy(&d, READ_PTR(b), 8);
  b->read_position += 8;
  return DBL2NUM(BSON_DOUBLE_FROM_LE(d));
}

/**
 * Get a int32 from the buffer.
 */
VALUE rb_bson_byte_buffer_get_int32(VALUE self)
{
  byte_buffer_t *b;

  TypedData_Get_Struct(self, byte_buffer_t, &rb_byte_buffer_data_type, b);
  return pvt_get_int32(b);
}

VALUE pvt_get_int32(byte_buffer_t *b)
{
  int32_t i32;

  ENSURE_BSON_READ(b, 4);
  memcpy(&i32, READ_PTR(b), 4);
  b->read_position += 4;
  return INT2NUM(BSON_UINT32_FROM_LE(i32));
}

/**
 * Get a int64 from the buffer.
 */
VALUE rb_bson_byte_buffer_get_int64(VALUE self)
{
  byte_buffer_t *b;
  TypedData_Get_Struct(self, byte_buffer_t, &rb_byte_buffer_data_type, b);
  return pvt_get_int64(b);
}

VALUE pvt_get_int64(byte_buffer_t *b)
{
  int64_t i64;

  ENSURE_BSON_READ(b, 8);
  memcpy(&i64, READ_PTR(b), 8);
  b->read_position += 8;
  return LL2NUM(BSON_UINT64_FROM_LE(i64));
}

/**
 * Get a string from the buffer.
 */
VALUE rb_bson_byte_buffer_get_string(VALUE self)
{
  byte_buffer_t *b;

  TypedData_Get_Struct(self, byte_buffer_t, &rb_byte_buffer_data_type, b);
  return pvt_get_string(b);
}

VALUE pvt_get_string(byte_buffer_t *b)
{
  int32_t length;
  int32_t length_le;
  VALUE string;

  ENSURE_BSON_READ(b, 4);
  memcpy(&length, READ_PTR(b), 4);
  length_le = BSON_UINT32_FROM_LE(length);
  b->read_position += 4;
  ENSURE_BSON_READ(b, length_le);
  string = rb_enc_str_new(READ_PTR(b), length_le - 1, rb_utf8_encoding());
  b->read_position += length_le;
  return string;
}


VALUE rb_bson_byte_buffer_get_hash(VALUE self){
  VALUE doc = Qnil;
  byte_buffer_t *b=NULL;
  uint8_t type;
  VALUE cDocument = rb_const_get(rb_const_get(rb_cObject, rb_intern("BSON")), rb_intern("Document"));

  TypedData_Get_Struct(self, byte_buffer_t, &rb_byte_buffer_data_type, b);

  pvt_validate_length(b);

  doc = rb_funcall(cDocument, rb_intern("allocate"),0);

  while((type = pvt_get_type_byte(b)) != 0){
    VALUE field = rb_bson_byte_buffer_get_cstring(self);
    rb_hash_aset(doc, field, pvt_read_field(b, self, type));
  }
  return doc;
}

VALUE rb_bson_byte_buffer_get_array(VALUE self){
  byte_buffer_t *b;
  VALUE array = Qnil;
  uint8_t type;

  TypedData_Get_Struct(self, byte_buffer_t, &rb_byte_buffer_data_type, b);

  pvt_validate_length(b);

  array = rb_ary_new();
  while((type = pvt_get_type_byte(b)) != 0){
    pvt_skip_cstring(b);
    rb_ary_push(array,  pvt_read_field(b, self, type));
  }
  return array;
}

/**
 * Read a single field from a hash or array
 */
VALUE pvt_read_field(byte_buffer_t *b, VALUE rb_buffer, uint8_t type){
  switch(type) {
    case BSON_TYPE_INT32: return pvt_get_int32(b);
    case BSON_TYPE_INT64: return pvt_get_int64(b);
    case BSON_TYPE_DOUBLE: return pvt_get_double(b);
    case BSON_TYPE_STRING: return pvt_get_string(b);
    case BSON_TYPE_ARRAY: return rb_bson_byte_buffer_get_array(rb_buffer);
    case BSON_TYPE_OBJECT: return rb_bson_byte_buffer_get_hash(rb_buffer);
    case BSON_TYPE_BOOLEAN: return pvt_get_boolean(b);
    default:
    {
      VALUE klass = rb_funcall(rb_bson_registry,rb_intern("get"),1, INT2FIX(type));
      VALUE value = rb_funcall(klass, rb_intern("from_bson"),1, rb_buffer);
      return value;
    }
  }
}

/**
 * Writes a byte to the byte buffer.
 */
VALUE rb_bson_byte_buffer_put_byte(VALUE self, VALUE byte)
{
  byte_buffer_t *b;
  const char *str;

  if (!RB_TYPE_P(byte, T_STRING))
    rb_raise(rb_eArgError, "Invalid input");

  str = RSTRING_PTR(byte);

  TypedData_Get_Struct(self, byte_buffer_t, &rb_byte_buffer_data_type, b);
  ENSURE_BSON_WRITE(b, 1);
  memcpy(WRITE_PTR(b), str, 1);
  b->write_position += 1;

  return self;
}

void pvt_put_byte( byte_buffer_t *b, const char byte)
{
  ENSURE_BSON_WRITE(b, 1);
  *WRITE_PTR(b) = byte;
  b->write_position += 1;

}
/**
 * Writes bytes to the byte buffer.
 */
VALUE rb_bson_byte_buffer_put_bytes(VALUE self, VALUE bytes)
{
  byte_buffer_t *b;
  const char *str;
  size_t length;

  if (!RB_TYPE_P(bytes, T_STRING) && !RB_TYPE_P(bytes, RUBY_T_DATA))
    rb_raise(rb_eArgError, "Invalid input");

  str = RSTRING_PTR(bytes);
  length = RSTRING_LEN(bytes);

  TypedData_Get_Struct(self, byte_buffer_t, &rb_byte_buffer_data_type, b);
  ENSURE_BSON_WRITE(b, length);
  memcpy(WRITE_PTR(b), str, length);
  b->write_position += length;
  return self;
}

/**
 * Writes a string (which may form part of a BSON object) to the byte buffer.
 */
VALUE rb_bson_byte_buffer_put_bson_partial_string(VALUE self, char *str, int32_t length)
{
  byte_buffer_t *b;
<<<<<<< HEAD
  
  if (!rb_bson_utf8_validate(str, length - 1, false)) {
    rb_raise(rb_eArgError, "String %s is not a valid UTF-8 CString.", str);
=======
  TypedData_Get_Struct(self, byte_buffer_t, &rb_byte_buffer_data_type, b);
  pvt_put_cstring(b, string);
  return self;
}

void pvt_put_cstring(byte_buffer_t *b, VALUE string)
{
  char *c_str = RSTRING_PTR(string);
  size_t length = RSTRING_LEN(string) + 1;

  if (!rb_bson_utf8_validate(c_str, length - 1, false)) {
    rb_raise(rb_eArgError, "String %s is not a valid UTF-8 CString.", c_str);
>>>>>>> e11e6041
  }
  ENSURE_BSON_WRITE(b, length);
  memcpy(WRITE_PTR(b), str, length);
  b->write_position += length;
}

/**
 * Write a hash key to the byte buffer, validating it if requested
 */
void pvt_put_bson_key(byte_buffer_t *b, VALUE string, VALUE validating_keys){
  if(RTEST(validating_keys)){
    char *c_str = RSTRING_PTR(string);
    size_t length = RSTRING_LEN(string);
    if(length > 0 && (c_str[0] == '$' || memchr(c_str, '.', length))){
      rb_exc_raise(rb_funcall(rb_bson_illegal_key, rb_intern("new"),1, string));
    }
  }

  pvt_put_cstring(b, string);
}

/**
 * Writes a cstring to the byte buffer.
 * This magically supports both Ruby symbols and strings.
 */
VALUE rb_bson_byte_buffer_put_cstring(VALUE self, VALUE string)
{
  int32_t length;

  if (TYPE(string) == T_SYMBOL) {
    char *sym = rb_id2name(SYM2ID(string));
    length = strlen(sym) + 1;

    return rb_bson_byte_buffer_put_bson_partial_string(self, sym, length);
  } else if (TYPE(string) == T_STRING) {
    char *str = RSTRING_PTR(string);
    length = RSTRING_LEN(string) + 1;

    return rb_bson_byte_buffer_put_bson_partial_string(self, str, length);
  } else if (TYPE(string) == T_FIXNUM) {
    char *str = RSTRING_PTR(rb_fix2str(string, 10));
    length = strlen(str) + 1;

    return rb_bson_byte_buffer_put_bson_partial_string(self, str, length);
  } else {
    rb_raise(rb_eTypeError, "Invalid type for string");
  }
}

/**
 * Writes a 128 bit decimal to the byte buffer.
 */
VALUE rb_bson_byte_buffer_put_decimal128(VALUE self, VALUE low, VALUE high)
{
  byte_buffer_t *b;
  const int64_t low64 = BSON_UINT64_TO_LE(NUM2ULL(low));
  const int64_t high64 = BSON_UINT64_TO_LE(NUM2ULL(high));

  TypedData_Get_Struct(self, byte_buffer_t, &rb_byte_buffer_data_type, b);
  ENSURE_BSON_WRITE(b, 8);
  memcpy(WRITE_PTR(b), &low64, 8);
  b->write_position += 8;

  ENSURE_BSON_WRITE(b, 8);
  memcpy(WRITE_PTR(b), &high64, 8);
  b->write_position += 8;

  return self;
}

/**
 * Writes a 64 bit double to the buffer.
 */
VALUE rb_bson_byte_buffer_put_double(VALUE self, VALUE f)
{
  byte_buffer_t *b;
  TypedData_Get_Struct(self, byte_buffer_t, &rb_byte_buffer_data_type, b);
  pvt_put_double(b,NUM2DBL(f));

  return self;
}

void pvt_put_double(byte_buffer_t *b, double f)
{
  const double d = BSON_DOUBLE_TO_LE(f);
  ENSURE_BSON_WRITE(b, 8);
  memcpy(WRITE_PTR(b), &d, 8);
  b->write_position += 8;
}

/**
 * Writes a 32 bit integer to the byte buffer.
 */
VALUE rb_bson_byte_buffer_put_int32(VALUE self, VALUE i)
{
  byte_buffer_t *b;
  const int32_t i32 = NUM2INT(i);

  TypedData_Get_Struct(self, byte_buffer_t, &rb_byte_buffer_data_type, b);
  pvt_put_int32(b, i32);
  return self;
}

void pvt_put_int32(byte_buffer_t *b, const int32_t i)
{
  const int32_t i32 = BSON_UINT32_TO_LE(i);
  ENSURE_BSON_WRITE(b, 4);
  memcpy(WRITE_PTR(b), &i32, 4);
  b->write_position += 4;
}

/**
 * Writes a 64 bit integer to the byte buffer.
 */
VALUE rb_bson_byte_buffer_put_int64(VALUE self, VALUE i)
{
  byte_buffer_t *b;
  const int64_t i64 = NUM2LL(i);

  TypedData_Get_Struct(self, byte_buffer_t, &rb_byte_buffer_data_type, b);
  pvt_put_int64(b, i64);

  return self;
}

void pvt_put_int64(byte_buffer_t *b, const int64_t i)
{
  const int64_t i64 = BSON_UINT64_TO_LE(i);

  ENSURE_BSON_WRITE(b, 8);
  memcpy(WRITE_PTR(b), &i64, 8);
  b->write_position += 8;

}

/**
 * validate the buffer contains the amount of bytes the array / hash claimns
 * and that it is null terminated
 */
void pvt_validate_length(byte_buffer_t *b)
{
  int32_t length;
  
  ENSURE_BSON_READ(b, 4);
  memcpy(&length, READ_PTR(b), 4);
  length = BSON_UINT32_TO_LE(length);

  /* minimum valid length is 4 (byte count) + 1 (terminating byte) */ 
  if(length >= 5){
    ENSURE_BSON_READ(b, length);

    /* The last byte should be a null byte: it should be at length - 1 */
    if( *(READ_PTR(b) + length - 1) != 0 ){
      rb_raise(rb_eRangeError, "Buffer should have contained null terminator at %zu but contained %d", b->read_position + (size_t)length, (int)*(READ_PTR(b) + length));
    }
    b->read_position += 4;
  }
  else{
    rb_raise(rb_eRangeError, "Buffer contained invalid length %d at %zu", length, b->read_position);
  }
}

/**
 * Write BSON string to byte buffer given a C string
 */
static VALUE rb_bson_byte_buffer_put_bson_string(VALUE self, char *str, int32_t length)
{
  byte_buffer_t *b;
  int32_t length_le;

  length_le = BSON_UINT32_TO_LE(length);

  if (!rb_bson_utf8_validate(str, length - 1, true)) {
    rb_raise(rb_eArgError, "String %s is not valid UTF-8.", str);
  }

  TypedData_Get_Struct(self, byte_buffer_t, &rb_byte_buffer_data_type, b);
  ENSURE_BSON_WRITE(b, length + 4);
  memcpy(WRITE_PTR(b), &length_le, 4);
  b->write_position += 4;
  memcpy(WRITE_PTR(b), str, length);
  b->write_position += length;

  return self;
}

/**
 * Writes a string to the byte buffer.
 */
VALUE rb_bson_byte_buffer_put_string(VALUE self, VALUE string)
{
  const char *str = RSTRING_PTR(string);
  const int32_t length = RSTRING_LEN(string) + 1;

  return rb_bson_byte_buffer_put_bson_string(self, str, length);
}

/**
 * Writes a symbol to the byte buffer.
 */
VALUE rb_bson_byte_buffer_put_symbol(VALUE self, VALUE symbol)
{
  const char *sym = rb_id2name(SYM2ID(symbol));
  const int32_t length = strlen(sym) + 1;

  return rb_bson_byte_buffer_put_bson_string(self, sym, length);
}

/**
 * Get the read position.
 */
VALUE rb_bson_byte_buffer_read_position(VALUE self)
{
  byte_buffer_t *b;
  TypedData_Get_Struct(self, byte_buffer_t, &rb_byte_buffer_data_type, b);
  return INT2NUM(b->read_position);
}

/**
 * Replace a 32 bit integer int the byte buffer.
 */
VALUE rb_bson_byte_buffer_replace_int32(VALUE self, VALUE index, VALUE i)
{
  byte_buffer_t *b;

  TypedData_Get_Struct(self, byte_buffer_t, &rb_byte_buffer_data_type, b);
  pvt_replace_int32(b, NUM2LONG(index), NUM2LONG(i));

  return self;
}

void pvt_replace_int32(byte_buffer_t *b, int32_t position, int32_t newval)
{
  const int32_t i32 = BSON_UINT32_TO_LE(newval);
  memcpy(READ_PTR(b) + position, &i32, 4);
}

/**
 * Reset the read position to the beginning of the byte buffer.
 */
VALUE rb_bson_byte_buffer_rewind(VALUE self)
{
  byte_buffer_t *b;
  TypedData_Get_Struct(self, byte_buffer_t, &rb_byte_buffer_data_type, b);
  b->read_position = 0;

  return self;
}

/**
 * Get the write position.
 */
VALUE rb_bson_byte_buffer_write_position(VALUE self)
{
  byte_buffer_t *b;
  TypedData_Get_Struct(self, byte_buffer_t, &rb_byte_buffer_data_type, b);
  return INT2NUM(b->write_position);
}

/**
 * Convert the buffer to a string.
 */
VALUE rb_bson_byte_buffer_to_s(VALUE self)
{
  byte_buffer_t *b;
  TypedData_Get_Struct(self, byte_buffer_t, &rb_byte_buffer_data_type, b);
  return rb_str_new(READ_PTR(b), READ_SIZE(b));
}

/**
 * Get the size of the byte_buffer_t in memory.
 */
size_t rb_bson_byte_buffer_memsize(const void *ptr)
{
  return ptr ? sizeof(byte_buffer_t) : 0;
}

/**
 * Free the memory for the byte buffer.
 */
void rb_bson_byte_buffer_free(void *ptr)
{
  byte_buffer_t *b = ptr;
  if (b->b_ptr != b->buffer) {
    xfree(b->b_ptr);
  }
  xfree(b);
}

/**
 * Expand the byte buffer linearly.
 */
void rb_bson_expand_buffer(byte_buffer_t* buffer_ptr, size_t length)
{
  const size_t required_size = buffer_ptr->write_position - buffer_ptr->read_position + length;
  if (required_size <= buffer_ptr->size) {
    memmove(buffer_ptr->b_ptr, READ_PTR(buffer_ptr), READ_SIZE(buffer_ptr));
    buffer_ptr->write_position -= buffer_ptr->read_position;
    buffer_ptr->read_position = 0;
  } else {
    char *new_b_ptr;
    const size_t new_size = required_size * 2;
    new_b_ptr = ALLOC_N(char, new_size);
    memcpy(new_b_ptr, READ_PTR(buffer_ptr), READ_SIZE(buffer_ptr));
    if (buffer_ptr->b_ptr != buffer_ptr->buffer) {
      xfree(buffer_ptr->b_ptr);
    }
    buffer_ptr->b_ptr = new_b_ptr;
    buffer_ptr->size = new_size;
    buffer_ptr->write_position -= buffer_ptr->read_position;
    buffer_ptr->read_position = 0;
  }
}

/**
 * Generate the next object id.
 */
VALUE rb_bson_object_id_generator_next(int argc, VALUE* args, VALUE self)
{
  char bytes[12];
  uint32_t t;
  uint32_t c;
  uint16_t pid = BSON_UINT16_TO_BE(getpid());

  if (argc == 0 || (argc == 1 && *args == Qnil)) {
    t = BSON_UINT32_TO_BE((int) time(NULL));
  }
  else {
    t = BSON_UINT32_TO_BE(NUM2ULONG(rb_funcall(*args, rb_intern("to_i"), 0)));
  }

  c = BSON_UINT32_TO_BE(rb_bson_object_id_counter << 8);

  memcpy(&bytes, &t, 4);
  memcpy(&bytes[4], rb_bson_machine_id_hash, 3);
  memcpy(&bytes[7], &pid, 2);
  memcpy(&bytes[9], &c, 3);
  rb_bson_object_id_counter++;
  return rb_str_new(bytes, 12);
}

/**
 * Taken from libbson.
 */
static void _bson_utf8_get_sequence(const char *utf8, uint8_t *seq_length, uint8_t *first_mask)
{
 unsigned char c = *(const unsigned char *)utf8;
 uint8_t m;
 uint8_t n;

 /*
  * See the following[1] for a description of what the given multi-byte
  * sequences will be based on the bits set of the first byte. We also need
  * to mask the first byte based on that.  All subsequent bytes are masked
  * against 0x3F.
  *
  * [1] http://www.joelonsoftware.com/articles/Unicode.html
  */

 if ((c & 0x80) == 0) {
  n = 1;
  m = 0x7F;
 } else if ((c & 0xE0) == 0xC0) {
  n = 2;
  m = 0x1F;
 } else if ((c & 0xF0) == 0xE0) {
  n = 3;
  m = 0x0F;
 } else if ((c & 0xF8) == 0xF0) {
  n = 4;
  m = 0x07;
 } else if ((c & 0xFC) == 0xF8) {
  n = 5;
  m = 0x03;
 } else if ((c & 0xFE) == 0xFC) {
  n = 6;
  m = 0x01;
 } else {
  n = 0;
  m = 0;
 }

 *seq_length = n;
 *first_mask = m;
}

/**
 * Taken from libbson.
 */
bool rb_bson_utf8_validate(const char *utf8, size_t utf8_len, bool allow_null)
{
  uint32_t c;
  uint8_t first_mask;
  uint8_t seq_length;
  unsigned i;
  unsigned j;

  if (!utf8) {
    return false;
  }

  for (i = 0; i < utf8_len; i += seq_length) {
    _bson_utf8_get_sequence(&utf8[i], &seq_length, &first_mask);

    /*
     * Ensure we have a valid multi-byte sequence length.
     */
    if (!seq_length) {
      return false;
    }

    /*
     * Ensure we have enough bytes left.
     */
    if ((utf8_len - i) < seq_length) {
      return false;
    }

    /*
     * Also calculate the next char as a unichar so we can
     * check code ranges for non-shortest form.
     */
    c = utf8 [i] & first_mask;

    /*
     * Check the high-bits for each additional sequence byte.
     */
    for (j = i + 1; j < (i + seq_length); j++) {
      c = (c << 6) | (utf8 [j] & 0x3F);
      if ((utf8[j] & 0xC0) != 0x80) {
        return false;
      }
    }

    /*
     * Check for NULL bytes afterwards.
     *
     * Hint: if you want to optimize this function, starting here to do
     * this in the same pass as the data above would probably be a good
     * idea. You would add a branch into the inner loop, but save possibly
     * on cache-line bouncing on larger strings. Just a thought.
     */
    if (!allow_null) {
      for (j = 0; j < seq_length; j++) {
        if (((i + j) > utf8_len) || !utf8[i + j]) {
          return false;
        }
      }
    }

    /*
     * Code point wont fit in utf-16, not allowed.
     */
    if (c > 0x0010FFFF) {
      return false;
    }

    /*
     * Byte is in reserved range for UTF-16 high-marks
     * for surrogate pairs.
     */
    if ((c & 0xFFFFF800) == 0xD800) {
      return false;
    }

    /*
     * Check non-shortest form unicode.
     */
    switch (seq_length) {
    case 1:
      if (c <= 0x007F) {
        continue;
      }
      return false;

    case 2:
      if ((c >= 0x0080) && (c <= 0x07FF)) {
        continue;
      } else if (c == 0) {
        /* Two-byte representation for NULL. */
        continue;
      }
      return false;

    case 3:
      if (((c >= 0x0800) && (c <= 0x0FFF)) ||
         ((c >= 0x1000) && (c <= 0xFFFF))) {
        continue;
      }
      return false;

    case 4:
      if (((c >= 0x10000) && (c <= 0x3FFFF)) ||
         ((c >= 0x40000) && (c <= 0xFFFFF)) ||
         ((c >= 0x100000) && (c <= 0x10FFFF))) {
        continue;
      }
      return false;

    default:
      return false;
    }
  }

  return true;
}<|MERGE_RESOLUTION|>--- conflicted
+++ resolved
@@ -73,20 +73,17 @@
 static VALUE rb_bson_byte_buffer_get_array(VALUE self);
 static VALUE rb_bson_byte_buffer_put_byte(VALUE self, VALUE byte);
 static VALUE rb_bson_byte_buffer_put_bytes(VALUE self, VALUE bytes);
-static VALUE rb_bson_byte_buffer_put_bson_partial_string(VALUE self, char *str, int32_t length);
+static VALUE rb_bson_byte_buffer_put_bson_partial_string(VALUE self, const char *str, int32_t length);
 static VALUE rb_bson_byte_buffer_put_cstring(VALUE self, VALUE string);
 static VALUE rb_bson_byte_buffer_put_decimal128(VALUE self, VALUE low, VALUE high);
 static VALUE rb_bson_byte_buffer_put_double(VALUE self, VALUE f);
 static VALUE rb_bson_byte_buffer_put_int32(VALUE self, VALUE i);
 static VALUE rb_bson_byte_buffer_put_int64(VALUE self, VALUE i);
-static VALUE rb_bson_byte_buffer_put_bson_string(VALUE self, char *str, int32_t length);
+static VALUE rb_bson_byte_buffer_put_bson_string(VALUE self, const char *str, int32_t length);
 static VALUE rb_bson_byte_buffer_put_string(VALUE self, VALUE string);
-<<<<<<< HEAD
 static VALUE rb_bson_byte_buffer_put_symbol(VALUE self, VALUE symbol);
-=======
 static VALUE rb_bson_byte_buffer_put_hash(VALUE self, VALUE hash, VALUE validating_keys);
 static VALUE rb_bson_byte_buffer_put_array(VALUE self, VALUE array, VALUE validating_keys);
->>>>>>> e11e6041
 static VALUE rb_bson_byte_buffer_read_position(VALUE self);
 static VALUE rb_bson_byte_buffer_replace_int32(VALUE self, VALUE index, VALUE i);
 static VALUE rb_bson_byte_buffer_rewind(VALUE self);
@@ -124,7 +121,7 @@
 static void pvt_put_int32(byte_buffer_t *b, const int32_t i32);
 static void pvt_put_int64(byte_buffer_t *b, const int64_t i);
 static void pvt_put_double(byte_buffer_t *b, double f);
-static void pvt_put_cstring(byte_buffer_t *b, VALUE string);
+static void pvt_put_cstring(byte_buffer_t *b, const char *str, int32_t length);
 static void pvt_put_bson_key(byte_buffer_t *b, VALUE string, VALUE validating_keys);
 
 /**
@@ -814,47 +811,45 @@
 
 /**
  * Writes a string (which may form part of a BSON object) to the byte buffer.
- */
-VALUE rb_bson_byte_buffer_put_bson_partial_string(VALUE self, char *str, int32_t length)
-{
-  byte_buffer_t *b;
-<<<<<<< HEAD
+ * length does not include the null terminator.
+ */
+VALUE rb_bson_byte_buffer_put_bson_partial_string(VALUE self, const char *str, int32_t length)
+{
+  byte_buffer_t *b;
+  TypedData_Get_Struct(self, byte_buffer_t, &rb_byte_buffer_data_type, b);
+  pvt_put_cstring(b, str, length);
+  return self;
+}
+
+/**
+ * length does not include the null terminator.
+ */
+void pvt_put_cstring(byte_buffer_t *b, const char *str, int32_t length)
+{
+  int bytes_to_write;
+  if (!rb_bson_utf8_validate(str, length, false)) {
+    rb_raise(rb_eArgError, "String %s is not a valid UTF-8 CString.", str);
+  }
+  bytes_to_write = length + 1;
+  ENSURE_BSON_WRITE(b, bytes_to_write);
+  memcpy(WRITE_PTR(b), str, bytes_to_write);
+  b->write_position += bytes_to_write;
+}
+
+/**
+ * Write a hash key to the byte buffer, validating it if requested
+ */
+void pvt_put_bson_key(byte_buffer_t *b, VALUE string, VALUE validating_keys){
+  char *c_str = RSTRING_PTR(string);
+  size_t length = RSTRING_LEN(string);
   
-  if (!rb_bson_utf8_validate(str, length - 1, false)) {
-    rb_raise(rb_eArgError, "String %s is not a valid UTF-8 CString.", str);
-=======
-  TypedData_Get_Struct(self, byte_buffer_t, &rb_byte_buffer_data_type, b);
-  pvt_put_cstring(b, string);
-  return self;
-}
-
-void pvt_put_cstring(byte_buffer_t *b, VALUE string)
-{
-  char *c_str = RSTRING_PTR(string);
-  size_t length = RSTRING_LEN(string) + 1;
-
-  if (!rb_bson_utf8_validate(c_str, length - 1, false)) {
-    rb_raise(rb_eArgError, "String %s is not a valid UTF-8 CString.", c_str);
->>>>>>> e11e6041
-  }
-  ENSURE_BSON_WRITE(b, length);
-  memcpy(WRITE_PTR(b), str, length);
-  b->write_position += length;
-}
-
-/**
- * Write a hash key to the byte buffer, validating it if requested
- */
-void pvt_put_bson_key(byte_buffer_t *b, VALUE string, VALUE validating_keys){
-  if(RTEST(validating_keys)){
-    char *c_str = RSTRING_PTR(string);
-    size_t length = RSTRING_LEN(string);
-    if(length > 0 && (c_str[0] == '$' || memchr(c_str, '.', length))){
-      rb_exc_raise(rb_funcall(rb_bson_illegal_key, rb_intern("new"),1, string));
+  if (RTEST(validating_keys)) {
+    if (length > 0 && (c_str[0] == '$' || memchr(c_str, '.', length))) {
+      rb_exc_raise(rb_funcall(rb_bson_illegal_key, rb_intern("new"), 1, string));
     }
   }
 
-  pvt_put_cstring(b, string);
+  pvt_put_cstring(b, c_str, length);
 }
 
 /**
@@ -866,18 +861,18 @@
   int32_t length;
 
   if (TYPE(string) == T_SYMBOL) {
-    char *sym = rb_id2name(SYM2ID(string));
-    length = strlen(sym) + 1;
+    const char *sym = rb_id2name(SYM2ID(string));
+    length = strlen(sym);
 
     return rb_bson_byte_buffer_put_bson_partial_string(self, sym, length);
   } else if (TYPE(string) == T_STRING) {
-    char *str = RSTRING_PTR(string);
-    length = RSTRING_LEN(string) + 1;
+    const char *str = RSTRING_PTR(string);
+    length = RSTRING_LEN(string);
 
     return rb_bson_byte_buffer_put_bson_partial_string(self, str, length);
   } else if (TYPE(string) == T_FIXNUM) {
-    char *str = RSTRING_PTR(rb_fix2str(string, 10));
-    length = strlen(str) + 1;
+    const char *str = RSTRING_PTR(rb_fix2str(string, 10));
+    length = strlen(str);
 
     return rb_bson_byte_buffer_put_bson_partial_string(self, str, length);
   } else {
@@ -1001,7 +996,7 @@
 /**
  * Write BSON string to byte buffer given a C string
  */
-static VALUE rb_bson_byte_buffer_put_bson_string(VALUE self, char *str, int32_t length)
+static VALUE rb_bson_byte_buffer_put_bson_string(VALUE self, const char *str, int32_t length)
 {
   byte_buffer_t *b;
   int32_t length_le;
